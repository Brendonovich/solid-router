import { JSX, Accessor, runWithOwner, createEffect, onMount } from "solid-js";
import {
  createComponent,
  createContext,
  createMemo,
  createRenderEffect,
  createSignal,
  on,
  onCleanup,
  untrack,
  useContext,
  startTransition,
  resetErrorBoundaries
} from "solid-js";
import { isServer, getRequestEvent } from "solid-js/web";
import { createBeforeLeave } from "./lifecycle.js";
import type {
  BeforeLeaveEventArgs,
  Branch,
  Intent,
  Location,
  LocationChange,
  MatchFilters,
  MaybePreloadableComponent,
  NavigateOptions,
  Navigator,
  Params,
  RouteDescription,
  RouteContext,
  RouteDefinition,
  RouteMatch,
  RouterContext,
  RouterIntegration,
  SetParams,
  Submission
} from "./types.js";
import {
  mockBase,
  createMemoObject,
  extractSearchParams,
  invariant,
  resolvePath,
  createMatcher,
  joinPaths,
  scoreRoute,
  mergeSearchString,
  expandOptionals
} from "./utils.js";

const MAX_REDIRECTS = 100;

export const RouterContextObj = createContext<RouterContext>();
export const RouteContextObj = createContext<RouteContext>();

export const useRouter = () =>
  invariant(
    useContext(RouterContextObj),
    "<A> and 'use' router primitives can be only used inside a Route."
  );

let TempRoute: RouteContext | undefined;
export const useRoute = () => TempRoute || useContext(RouteContextObj) || useRouter().base;

export const useResolvedPath = (path: () => string) => {
  const route = useRoute();
  return createMemo(() => route.resolvePath(path()));
};

export const useHref = (to: () => string | undefined) => {
  const router = useRouter();
  return createMemo(() => {
    const to_ = to();
    return to_ !== undefined ? router.renderPath(to_) : to_;
  });
};

export const useNavigate = () => useRouter().navigatorFactory();
export const useLocation = <S = unknown>() => useRouter().location as Location<S>;
export const useIsRouting = () => useRouter().isRouting;

export const useMatches = () => useRouter().matches;
export const useMatch = <S extends string>(path: () => S, matchFilters?: MatchFilters<S>) => {
  const location = useLocation();
  const matchers = createMemo(() =>
    expandOptionals(path()).map(path => createMatcher(path, undefined, matchFilters))
  );
  return createMemo(() => {
    for (const matcher of matchers()) {
      const match = matcher(location.pathname);
      if (match) return match;
    }
  });
};

export const useCurrentMatches = () => useRouter().matches;

export const useParams = <T extends Params>() => useRouter().params as T;

export const useSearchParams = <T extends Params>(): [
  Partial<T>,
  (params: SetParams, options?: Partial<NavigateOptions>) => void
] => {
  const location = useLocation();
  const navigate = useNavigate();
  const setSearchParams = (params: SetParams, options?: Partial<NavigateOptions>) => {
    const searchString = untrack(
      () => location.pathname + mergeSearchString(location.search, params) + location.hash
    );
    navigate(searchString, {
      scroll: false,
      resolve: false,
      ...options
    });
  };
  return [location.query as Partial<T>, setSearchParams];
};

export const useBeforeLeave = (listener: (e: BeforeLeaveEventArgs) => void) => {
  const s = useRouter().beforeLeave.subscribe({
    listener,
    location: useLocation(),
    navigate: useNavigate()
  });
  onCleanup(s);
};

<<<<<<< HEAD
// specific to route-level stuff, not slots since those are nested and act like children
export function createRoutes(routeDef: RouteDefinition, base: string = ""): Route[] {
=======
export function createRoutes(routeDef: RouteDefinition, base: string = ""): RouteDescription[] {
>>>>>>> 7b293a4d
  const { component, load, children, info } = routeDef;
  const isLeaf = !children || (Array.isArray(children) && !children.length);

  const shared = {
    key: routeDef,
    component,
    load,
    info
  };

<<<<<<< HEAD
  return asArray(routeDef.path ?? "").reduce<Route[]>((acc, originalPath) => {
=======
  return asArray(routeDef.path).reduce<RouteDescription[]>((acc, originalPath) => {
>>>>>>> 7b293a4d
    for (const expandedPath of expandOptionals(originalPath)) {
      const path = joinPaths(base, expandedPath);
      let pattern = isLeaf ? path : path.split("/*", 1)[0];
      pattern = pattern
        .split("/")
        .map((s: string) => {
          return s.startsWith(":") || s.startsWith("*") ? s : encodeURIComponent(s);
        })
        .join("/");
      acc.push({
        ...shared,
        originalPath,
        pattern,
        matcher: createMatcher(pattern, !isLeaf, routeDef.matchFilters)
      });
    }
    return acc;
  }, []);
}

export function createBranch(routes: RouteDescription[], index: number = 0): Branch {
  return {
    routes,
    score: scoreRoute(routes[routes.length - 1]) * 10000 - index,
    matcher(location) {
      const matches: RouteMatch[] = [];
      for (let i = routes.length - 1; i >= 0; i--) {
        const route = routes[i];
        const match = route.matcher(location);
        if (!match) {
          return null;
        }
        matches.unshift({
          ...match,
          route
        });
      }
      return matches;
    }
  };
}

function asArray<T>(value: T | T[]): T[] {
  return Array.isArray(value) ? value : [value];
}

export function createBranches(
  routeDef: RouteDefinition | RouteDefinition[],
  base: string = "",
  stack: RouteDescription[] = [],
  branches: Branch[] = []
): Branch[] {
  const routeDefs = asArray(routeDef);

  for (let i = 0, len = routeDefs.length; i < len; i++) {
    const def = routeDefs[i];
    if (def && typeof def === "object") {
      if (!def.hasOwnProperty("path")) def.path = "";
      const routes = createRoutes(def, base);
      for (const route of routes) {
        stack.push(route);

        if (def.slots) {
          for (const [name, slot] of Object.entries(def.slots) as [string, RouteDefinition][]) {
            (route.slots ??= {})[name] = createBranches(slot, route.pattern);
          }
        }

        const isEmptyArray = Array.isArray(def.children) && def.children.length === 0;
        if (def.children && !isEmptyArray) {
          createBranches(def.children, route.pattern, stack, branches);
        } else {
          const branch = createBranch([...stack], branches.length);
          branches.push(branch);
        }

        stack.pop();
      }
    }
  }

  // Stack will be empty on final return
  return stack.length ? branches : branches.sort((a, b) => b.score - a.score);
}

export function getRouteMatches(branches: Branch[], location: string): RouteMatch[] {
  for (let i = 0, len = branches.length; i < len; i++) {
    const match = branches[i].matcher(location);
    if (match) {
      match.forEach(m => {
        for (const [name, slot] of Object.entries(m.route.slots ?? {})) {
          (m.slots ??= {})[name] = getRouteMatches(slot, location);
        }
      });
      return match;
    }
  }
  return [];
}

export function createLocation(path: Accessor<string>, state: Accessor<any>): Location {
  const origin = new URL(mockBase);
  const url = createMemo<URL>(
    prev => {
      const path_ = path();
      try {
        return new URL(path_, origin);
      } catch (err) {
        console.error(`Invalid path ${path_}`);
        return prev;
      }
    },
    origin,
    {
      equals: (a, b) => a.href === b.href
    }
  );

  const pathname = createMemo(() => url().pathname);
  const search = createMemo(() => url().search, true);
  const hash = createMemo(() => url().hash);
  const key = () => "";

  return {
    get pathname() {
      return pathname();
    },
    get search() {
      return search();
    },
    get hash() {
      return hash();
    },
    get state() {
      return state();
    },
    get key() {
      return key();
    },
    query: createMemoObject(on(search, () => extractSearchParams(url())) as () => Params)
  };
}

let intent: Intent | undefined;
export function getIntent() {
  return intent;
}
let inLoadFn = false;
export function getInLoadFn() {
  return inLoadFn;
}
export function setInLoadFn(value: boolean) {
  inLoadFn = value;
}

export function createRouterContext(
  integration: RouterIntegration,
  branches: () => Branch[],
  getContext?: () => any,
  options: { base?: string; singleFlight?: boolean; transformUrl?: (url: string) => string } = {}
): RouterContext {
  const {
    signal: [source, setSource],
    utils = {}
  } = integration;

  const parsePath = utils.parsePath || (p => p);
  const renderPath = utils.renderPath || (p => p);
  const beforeLeave = utils.beforeLeave || createBeforeLeave();

  const basePath = resolvePath("", options.base || "");
  if (basePath === undefined) {
    throw new Error(`${basePath} is not a valid base path`);
  } else if (basePath && !source().value) {
    setSource({ value: basePath, replace: true, scroll: false });
  }

  const [isRouting, setIsRouting] = createSignal(false);
  const start = async (callback: () => void) => {
    setIsRouting(true);
    try {
      await startTransition(callback);
    } finally {
      setIsRouting(false);
    }
  };
  const [reference, setReference] = createSignal(source().value);
  const [state, setState] = createSignal(source().state);
  const location = createLocation(reference, state);
  const referrers: LocationChange[] = [];
  const submissions = createSignal<Submission<any, any>[]>(isServer ? initFromFlash() : []);

  const matches = createMemo(() => {
    if (typeof options.transformUrl === "function") {
      return getRouteMatches(branches(), options.transformUrl(location.pathname));
    }

    return getRouteMatches(branches(), location.pathname);
  });

  const params = createMemoObject(() => {
    const m = matches();
    const params: Params = {};
    for (let i = 0; i < m.length; i++) {
      Object.assign(params, m[i].params);
    }
    return params;
  });

  const baseRoute: RouteContext = {
    pattern: basePath,
    path: () => basePath,
    outlet: () => null,
    resolvePath(to: string) {
      return resolvePath(basePath, to);
    }
  };

  createRenderEffect(() => {
    const { value, state } = source();
    // Untrack this whole block so `start` doesn't cause Solid's Listener to be preserved
    untrack(() => {
      start(() => {
        intent = "native";
        if (value !== reference()) setReference(value);
        setState(state);
        resetErrorBoundaries();
        submissions[1]([]);
      }).then(() => {
        intent = undefined;
      });
    });
  });

  return {
    base: baseRoute,
    location,
    params,
    isRouting,
    renderPath,
    parsePath,
    navigatorFactory,
    matches,
    beforeLeave,
    preloadRoute,
    singleFlight: options.singleFlight === undefined ? true : options.singleFlight,
    submissions
  };

  function navigateFromRoute(
    route: RouteContext,
    to: string | number,
    options?: Partial<NavigateOptions>
  ) {
    // Untrack in case someone navigates in an effect - don't want to track `reference` or route paths
    untrack(() => {
      if (typeof to === "number") {
        if (!to) {
          // A delta of 0 means stay at the current location, so it is ignored
        } else if (utils.go) {
          utils.go(to);
        } else {
          console.warn("Router integration does not support relative routing");
        }
        return;
      }

      const {
        replace,
        resolve,
        scroll,
        state: nextState
      } = {
        replace: false,
        resolve: true,
        scroll: true,
        ...options
      };

      const resolvedTo = resolve ? route.resolvePath(to) : resolvePath("", to);

      if (resolvedTo === undefined) {
        throw new Error(`Path '${to}' is not a routable path`);
      } else if (referrers.length >= MAX_REDIRECTS) {
        throw new Error("Too many redirects");
      }

      const current = reference();

      if (resolvedTo !== current || nextState !== state()) {
        if (isServer) {
          const e = getRequestEvent();
          e && (e.response = { status: 302, headers: new Headers({ Location: resolvedTo }) });
          setSource({ value: resolvedTo, replace, scroll, state: nextState });
        } else if (beforeLeave.confirm(resolvedTo, options)) {
          const len = referrers.push({ value: current, replace, scroll, state: state() });
          start(() => {
            intent = "navigate";
            setReference(resolvedTo);
            setState(nextState);
            resetErrorBoundaries();
            submissions[1]([]);
          }).then(() => {
            if (referrers.length === len) {
              intent = undefined;
              navigateEnd({
                value: resolvedTo,
                state: nextState
              });
            }
          });
        }
      }
    });
  }

  function navigatorFactory(route?: RouteContext): Navigator {
    // Workaround for vite issue (https://github.com/vitejs/vite/issues/3803)
    route = route || useContext(RouteContextObj) || baseRoute;
    return (to: string | number, options?: Partial<NavigateOptions>) =>
      navigateFromRoute(route!, to, options);
  }

  function navigateEnd(next: LocationChange) {
    const first = referrers[0];
    if (first) {
      if (next.value !== first.value || next.state !== first.state) {
        setSource({
          ...next,
          replace: first.replace,
          scroll: first.scroll
        });
      }
      referrers.length = 0;
    }
  }

  function preloadRoute(url: URL, preloadData: boolean) {
    const matches = getRouteMatches(branches(), url.pathname);
    const prevIntent = intent;
    intent = "preload";
    for (let match in matches) {
      const { route, params } = matches[match];
      route.component &&
        (route.component as MaybePreloadableComponent).preload &&
        (route.component as MaybePreloadableComponent).preload!();
      const { load } = route;
      inLoadFn = true;
      preloadData &&
        load &&
        runWithOwner(getContext!(), () =>
          load({
            params,
            location: {
              pathname: url.pathname,
              search: url.search,
              hash: url.hash,
              query: extractSearchParams(url),
              state: null,
              key: ""
            },
            intent: "preload"
          })
        );
      inLoadFn = false;
    }
    intent = prevIntent;
  }

  function initFromFlash() {
    const e = getRequestEvent();
    return (e && e.router && e.router.submission ? [e.router.submission] : []) as Array<
      Submission<any, any>
    >;
  }
}

export function createRouteContext(
  router: RouterContext,
  parent: RouteContext,
  { children, ...slots }: Record<string, () => JSX.Element>,
  match: () => RouteMatch
): RouteContext {
  const { base, location, params } = router;
  const { pattern, component, load } = match().route;
  const path = createMemo(() => match().path);

  component &&
    (component as MaybePreloadableComponent).preload &&
    (component as MaybePreloadableComponent).preload!();
  inLoadFn = true;
  const data = load ? load({ params, location, intent: intent || "initial" }) : undefined;
  inLoadFn = false;

  const route: RouteContext = {
    parent,
    pattern,
    path,
    outlet: () =>
      component
        ? createComponent(component, {
            params,
            location,
            data,
            get children() {
              return children();
            },
            slots: Object.entries(slots).reduce((acc, [key, slot]) => {
              Object.defineProperty(acc, key, { get: slot });
              return acc;
            }, {})
          })
        : children(),
    resolvePath(to: string) {
      return resolvePath(base.path(), to, path());
    }
  };

  return route;
}<|MERGE_RESOLUTION|>--- conflicted
+++ resolved
@@ -124,12 +124,7 @@
   onCleanup(s);
 };
 
-<<<<<<< HEAD
-// specific to route-level stuff, not slots since those are nested and act like children
-export function createRoutes(routeDef: RouteDefinition, base: string = ""): Route[] {
-=======
 export function createRoutes(routeDef: RouteDefinition, base: string = ""): RouteDescription[] {
->>>>>>> 7b293a4d
   const { component, load, children, info } = routeDef;
   const isLeaf = !children || (Array.isArray(children) && !children.length);
 
@@ -140,11 +135,7 @@
     info
   };
 
-<<<<<<< HEAD
-  return asArray(routeDef.path ?? "").reduce<Route[]>((acc, originalPath) => {
-=======
   return asArray(routeDef.path).reduce<RouteDescription[]>((acc, originalPath) => {
->>>>>>> 7b293a4d
     for (const expandedPath of expandOptionals(originalPath)) {
       const path = joinPaths(base, expandedPath);
       let pattern = isLeaf ? path : path.split("/*", 1)[0];
